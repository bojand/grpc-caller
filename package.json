{
  "name": "grpc-caller",
  "version": "0.4.0",
  "description": "An improved Node.js gRPC client",
  "main": "lib/index.js",
  "scripts": {
    "test": "ava -v",
    "docs": "jsdoc2md index.js --heading-depth 3 --template readme.hbs > README.md"
  },
  "repository": {
    "type": "git",
    "url": "git+https://github.com/bojand/grpc-caller.git"
  },
  "author": {
    "name": "Bojan D.",
    "email": "dbojan@gmail.com"
  },
  "license": "Apache-2.0",
  "bugs": {
    "url": "https://github.com/bojand/grpc-caller/issues"
  },
  "homepage": "https://github.com/bojand/grpc-caller",
  "keywords": [
    "protocol buffer",
    "protobuf",
    "grpc",
    "client"
  ],
  "dependencies": {
<<<<<<< HEAD
    "grpc": "^1.7.2",
    "grpc-create-metadata": "^2.0.0",
    "grpc-inspect": "^0.4.0",
=======
    "grpc": "^1.8.4",
    "grpc-create-metadata": "^3.0.0",
    "grpc-inspect": "^0.5.0",
>>>>>>> 29adb4db
    "lodash": "^4.17.2",
    "promisify-call": "^2.0.0"
  },
  "devDependencies": {
    "async": "^2.6.0",
<<<<<<< HEAD
    "ava": "^0.23.0",
    "google-protobuf": "^3.5.0",
    "jsdoc-to-markdown": "^3.0.2",
    "md-wrap-code": "^0.1.1",
=======
    "ava": "^0.25.0",
    "google-protobuf": "^3.5.0",
    "greenkeeper-lockfile": "^1.13.2",
    "jsdoc-to-markdown": "^4.0.0",
>>>>>>> 29adb4db
    "standard": "^10.0.0"
  },
  "directories": {
    "test": "test"
  },
  "ava": {
    "files": [
      "test/*.test.js"
    ]
  },
  "engines": {
    "node": ">=6.9.0"
  }
}<|MERGE_RESOLUTION|>--- conflicted
+++ resolved
@@ -27,31 +27,18 @@
     "client"
   ],
   "dependencies": {
-<<<<<<< HEAD
-    "grpc": "^1.7.2",
-    "grpc-create-metadata": "^2.0.0",
-    "grpc-inspect": "^0.4.0",
-=======
     "grpc": "^1.8.4",
     "grpc-create-metadata": "^3.0.0",
     "grpc-inspect": "^0.5.0",
->>>>>>> 29adb4db
     "lodash": "^4.17.2",
     "promisify-call": "^2.0.0"
   },
   "devDependencies": {
     "async": "^2.6.0",
-<<<<<<< HEAD
-    "ava": "^0.23.0",
-    "google-protobuf": "^3.5.0",
-    "jsdoc-to-markdown": "^3.0.2",
-    "md-wrap-code": "^0.1.1",
-=======
     "ava": "^0.25.0",
     "google-protobuf": "^3.5.0",
     "greenkeeper-lockfile": "^1.13.2",
     "jsdoc-to-markdown": "^4.0.0",
->>>>>>> 29adb4db
     "standard": "^10.0.0"
   },
   "directories": {
